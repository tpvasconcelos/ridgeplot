[tox]
labels =
    static = pre-commit, mypy
    tests = tests-unit, tests-e2e, tests-extras, doctests
isolated_build = true

[testenv]
description = run the pytest tests under {basepython}
package = wheel
wheel_build_env = .pkg
setenv =
    PYTHONDONTWRITEBYTECODE=1
    PYTHONHASHSEED=0
passenv =
    CI
    COVERAGE_*
    GITHUB_*
    PYTEST_*
parallel_show_output = true
deps =
    diff-cover
    covdefaults
    pytest
    pytest-cov
    pytest-socket
    # e2e
    kaleido
    # extras
    beautifulsoup4
    minify-html
commands =
    pytest: pytest {posargs}
    tests-unit: pytest tests/unit --cov={envsitepackagesdir}{/}ridgeplot {posargs:}
    tests-unit: diff-cover --compare-branch={env:DIFF_AGAINST:origin/main} coverage.xml
    tests-e2e: pytest tests/e2e {posargs:}
    tests-extras: pytest tests/extras {posargs:}
    doctests: pytest --doctest-modules src {posargs:}

[testenv:pre-commit]
description = run code style and linting checks with pre-commit
passenv =
    {[testenv]passenv}
    PRE_COMMIT_HOME
    XDG_CACHE_HOME
    SSH_AUTH_SOCK
skip_install = true
deps = pre-commit
commands =
    pre-commit run --all-files --show-diff-on-failure {posargs:}
    autoupdate: pre-commit autoupdate

[testenv:mypy]
description = run type checks with mypy
deps =
    # mypy needs to inherit the tests dependencies
    # in order to infer pytest's type hints
    {[testenv]deps}
    # mypy
    mypy
    # Third-party stubs
    types-beautifulsoup4
    types-python-dateutil
    types-pytz
    types-PyYAML
    types-requests
    types-tqdm
    pandas-stubs
commands =
    mypy --config-file=mypy.ini --cache-dir=/dev/null --no-incremental {posargs:}

[testenv:docs-{live,static}]
description = generate Sphinx (live/static) HTML documentation
<<<<<<< HEAD
skip_install = true
deps = -r requirements/locked/docs.{env:PY_PYTHON_VERSION}-{env:PY_SYS_PLATFORM}.txt
allowlist_externals = make, rm
=======
setenv =
    {[testenv]setenv}
    PYTHONPATH={env:PYTHONPATH}{:}{toxinidir}/extras
deps = -r requirements/docs.txt
allowlist_externals = make
>>>>>>> c2189871
commands =
    make --directory=docs clean
    rm -rf docs/jupyter_execute
    live: make --directory=docs livehtml
    static: make --directory=docs html
            python "bin/open_in_browser.py" "docs/build/html/index.html"

[testenv:release-notes]
description = extract release notes from CHANGES.md
skip_install = true
deps = markdown-it-py, mdformat
commands = python bin/extract_latest_release_notes.py

[testenv:publish-pypi-{test,prod}]
description = build and upload the source and wheel package to (test/prod) PyPI
depends = build
deps = build, twine
allowlist_externals = rm
passenv =
    {[testenv]passenv}
    TWINE_PASSWORD
commands =
    rm -rf dist/
    python -m build
    twine check --strict dist/*
    test: twine upload --verbose --repository testpypi dist/*
    prod: twine upload --verbose dist/*<|MERGE_RESOLUTION|>--- conflicted
+++ resolved
@@ -70,17 +70,11 @@
 
 [testenv:docs-{live,static}]
 description = generate Sphinx (live/static) HTML documentation
-<<<<<<< HEAD
-skip_install = true
-deps = -r requirements/locked/docs.{env:PY_PYTHON_VERSION}-{env:PY_SYS_PLATFORM}.txt
-allowlist_externals = make, rm
-=======
 setenv =
     {[testenv]setenv}
     PYTHONPATH={env:PYTHONPATH}{:}{toxinidir}/extras
 deps = -r requirements/docs.txt
-allowlist_externals = make
->>>>>>> c2189871
+allowlist_externals = make, rm
 commands =
     make --directory=docs clean
     rm -rf docs/jupyter_execute

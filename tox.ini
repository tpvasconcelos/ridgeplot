[tox]
labels =
    static = pre-commit-all, typing
    static-quick = pre-commit-quick, typing
    tests = tests-unit, tests-e2e, tests-cicd_utils
    upgrade-requirements = pre-commit-autoupgrade
isolated_build = true
requires =
    tox>=4
    tox-uv

[testenv]
description = run the pytest tests under {basepython}
package = wheel
wheel_build_env = .pkg
setenv =
    PYTHONDONTWRITEBYTECODE=1
    PYTHONHASHSEED=0
    COVERAGE_FILE=.coverage.{envname}
    COVERAGE_XML_FILE=coverage.{envname}.xml
    _DIFFCOVER_DFLT_ARGS=--compare-branch={env:DIFF_AGAINST:origin/main} {env:COVERAGE_XML_FILE}
    _COV_REPORT_XML=--cov-report=xml:{env:COVERAGE_XML_FILE}
    _COV_FILES_RM={env:COVERAGE_FILE} {env:COVERAGE_XML_FILE}
passenv =
    CI
    COVERAGE_*
    GITHUB_*
    PYTEST_*
parallel_show_output = true
deps = -r requirements/tests.txt
allowlist_externals = rm, mv
commands =
    rm -rf build/
    rm -f {env:_COV_FILES_RM}

    pytest: pytest --no-cov {posargs}

    tests-unit: pytest tests/unit --doctest-modules src {env:_COV_REPORT_XML} --cov-fail-under=95 {posargs:}
    tests-unit: diff-cover {env:_DIFFCOVER_DFLT_ARGS} --fail-under=100

    tests-e2e: pytest tests/e2e --cov=cicd_utils/ridgeplot_examples {env:_COV_REPORT_XML} --cov-fail-under=75 {posargs:}
    tests-e2e: diff-cover {env:_DIFFCOVER_DFLT_ARGS}

    tests-cicd_utils: pytest tests/cicd_utils --cov=cicd_utils/cicd {env:_COV_REPORT_XML} --cov-fail-under=60 {posargs:}
    tests-cicd_utils: diff-cover {env:_DIFFCOVER_DFLT_ARGS}

    coverage-combine: rm -rf coverage/
    coverage-combine: coverage combine --keep --data-file=.coverage
    coverage-combine: mv .coverage {env:COVERAGE_FILE}
    coverage-combine: coverage xml  --data-file={env:COVERAGE_FILE} --omit="cicd_utils/*,tests/*" -o {env:COVERAGE_XML_FILE}
    coverage-combine: coverage html --data-file={env:COVERAGE_FILE} --omit="cicd_utils/*,tests/*"
    coverage-combine: coverage report --data-file={env:COVERAGE_FILE} --omit="cicd_utils/*,tests/*" --fail-under=98
    coverage-combine: diff-cover {env:_DIFFCOVER_DFLT_ARGS} --fail-under=100

[testenv:pre-commit-{all,quick,autoupgrade}]
description = run code style and linting checks with pre-commit
passenv =
    {[testenv]passenv}
    PRE_COMMIT_HOME
    SKIP
    XDG_CACHE_HOME
    SSH_AUTH_SOCK
skip_install = true
deps = pre-commit
commands =
    all:   pre-commit run --all-files --show-diff-on-failure {posargs:}
    quick: pre-commit run ruff-format --all-files
           pre-commit run ruff --all-files
    autoupgrade: pre-commit autoupdate {posargs:}

[testenv:typing]
description = run type checks
deps = -r requirements/typing.txt
commands =
    pyright --skipunannotated

[testenv:docs-{live,static}]
description = generate Sphinx (live/static) HTML documentation
setenv =
    {[testenv]setenv}
    PYTHONPATH={env:PYTHONPATH}{:}{toxinidir}/cicd_utils
deps = -r requirements/docs.txt
allowlist_externals = make, rm
commands =
<<<<<<< HEAD
    make --directory=docs clean
    rm -rf docs/examples_gallery_out/
    rm -f docs/sg_execution_times.rst
=======
    make clean-docs
>>>>>>> fdf0c6df
    live: make --directory=docs livehtml
    static: make --directory=docs html
            python "cicd_utils/cicd/scripts/open_in_browser.py" "docs/_build/html/index.html"

[testenv:release-notes]
description = extract release notes from docs/reference/changelog.md
skip_install = true
deps = -r requirements/cicd_utils.txt
commands = python cicd_utils/cicd/scripts/extract_latest_release_notes.py

[testenv:build-dists]
description = build source (sdist) and binary (wheel) distributions
deps =
    build
    twine
allowlist_externals = rm
commands =
    rm -rf dist/
    python -m build
    twine check --strict dist/*<|MERGE_RESOLUTION|>--- conflicted
+++ resolved
@@ -80,15 +80,9 @@
     {[testenv]setenv}
     PYTHONPATH={env:PYTHONPATH}{:}{toxinidir}/cicd_utils
 deps = -r requirements/docs.txt
-allowlist_externals = make, rm
+allowlist_externals = make
 commands =
-<<<<<<< HEAD
-    make --directory=docs clean
-    rm -rf docs/examples_gallery_out/
-    rm -f docs/sg_execution_times.rst
-=======
     make clean-docs
->>>>>>> fdf0c6df
     live: make --directory=docs livehtml
     static: make --directory=docs html
             python "cicd_utils/cicd/scripts/open_in_browser.py" "docs/_build/html/index.html"

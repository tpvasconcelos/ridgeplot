--- conflicted
+++ resolved
@@ -33,14 +33,9 @@
 # still need to declare the dependency here.
 matplotlib
 
-<<<<<<< HEAD
 # Use the `pre_commit_hooks` Python package to cleanup
 # generated files as 'build-finished' Sphinx hooks
 pre_commit_hooks
-=======
-# Cleanup generated files
-pre_commit_hooks
 
 # TODO: revert this (https://github.com/plotly/Kaleido/issues/226)
-kaleido<0.4
->>>>>>> 58f9cc73
+kaleido<0.4
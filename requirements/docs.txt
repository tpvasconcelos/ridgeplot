# Documentation requirements

# Depends on `cicd_utils`
-r cicd_utils.txt

# Sphinx dependencies
furo
jinja2
myst-parser>=0.19.0
sphinx
sphinx-autobuild
sphinx-autodoc-typehints
sphinx-copybutton
sphinx-inline-tabs
sphinx-notfound-page
sphinx-paramlinks
sphinx-remove-toctrees
sphinx-sitemap
sphinx-togglebutton
sphinx-toolbox
sphinx_design
sphinx_thebe
sphinxext-opengraph
<<<<<<< HEAD
# extras/_compile_plotly_charts.py
beautifulsoup4
minify-html

# --- sphinx-gallery --- #
sphinx-gallery
# kaleido is used to export static images from plotly
# figures, which is used by sphinx-gallery to generate
# thumbnails for the examples gallery
kaleido
# matplotlib is an implicit dependency of sphinx-gallery.
# although we don't need it for this project, we still
# need to declare the dependency here.
=======

# matplotlib is used to generate social cards
>>>>>>> bf50ed45
matplotlib<|MERGE_RESOLUTION|>--- conflicted
+++ resolved
@@ -21,10 +21,6 @@
 sphinx_design
 sphinx_thebe
 sphinxext-opengraph
-<<<<<<< HEAD
-# extras/_compile_plotly_charts.py
-beautifulsoup4
-minify-html
 
 # --- sphinx-gallery --- #
 sphinx-gallery
@@ -35,8 +31,4 @@
 # matplotlib is an implicit dependency of sphinx-gallery.
 # although we don't need it for this project, we still
 # need to declare the dependency here.
-=======
-
-# matplotlib is used to generate social cards
->>>>>>> bf50ed45
 matplotlib
--- conflicted
+++ resolved
@@ -94,13 +94,9 @@
 .PHONY: clean-docs
 clean-docs: ## remove documentation build artifacts
 	@echo "==> Removing documentation build artifacts..."
-<<<<<<< HEAD
-	rm -fr docs/_build/ docs/_static/charts docs/api/autogen/ docs/api/public/ docs/examples_gallery_out
-	rm -f docs/sg_execution_times.rst
-=======
-	@rm -fr docs/_build/ docs/api/autogen/ docs/api/public/
+	@rm -fr docs/_build/ docs/api/autogen/ docs/api/public/ docs/examples_gallery_out
 	@find . -wholename 'docs/_static/charts/*.html' -exec rm -fr {} +
->>>>>>> 4da7ba22
+	@rm -f docs/sg_execution_times.rst
 
 
 .PHONY: clean-build

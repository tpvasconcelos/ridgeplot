# Release Notes

This document outlines the list of changes to ridgeplot between each release. For full details, see the [commit logs](https://github.com/tpvasconcelos/ridgeplot/commits/).

Unreleased changes
------------------

<<<<<<< HEAD
- Bump actions/upload-artifact from 4 to 5 ({gh-pr}`353`)
=======
## CI/CD

- Bump actions/download-artifact from 5 to 6 ({gh-pr}`354`)
>>>>>>> 5d39de37

---

0.5.0
------

### Breaking changes

- Dropped support for Python 3.9, in accordance with the official Python support policy[^1] ({gh-pr}`345`)

### Features

- Implement a new `color_discrete_map` parameter to allow users to specify custom colors for each trace ({gh-pr}`348`)

### Miscellaneous

- Bump project classification from Pre-Alpha to Alpha ({gh-pr}`336`)

### CI/CD

- Bump actions/github-script from 7 to 8 ({gh-pr}`338`)
- pre-commit autoupdate ({gh-pr}`340`)
- Bump peter-evans/find-comment from 3 to 4 ({gh-pr}`342`)
- pre-commit autoupdate ({gh-pr}`341`)
- Bump github/codeql-action from 3 to 4 ({gh-pr}`344`)
- Bump peter-evans/create-or-update-comment from 4 to 5 ({gh-pr}`343`)

---

0.4.0
------

### Features

- Add support for custom row labels via a new `row_labels` argument ({gh-pr}`333`)

### Deprecations

- Deprecated the `show_yticklabels` argument in favor of the new more general and flexible `row_labels` argument ({gh-pr}`333`)

### CI/CD

- Add `./cicd_utils/find-unmentioned-prs.sh` helper script to find merged PRs that were not mentioned in the changelog yet ({gh-pr}`334`)
- Bump actions/first-interaction from 1 to 3 ({gh-pr}`331`)
- Bump actions/checkout from 4 to 5 ({gh-pr}`330`)
- Bump actions/download-artifact from 4 to 5 ({gh-pr}`329`)
- Bump sigstore/gh-action-sigstore-python from 3.0.0 to 3.0.1 ({gh-pr}`326`)
- pre-commit autoupdate ({gh-pr}`324`)

### Dependencies

- Remove `importlib_metadata` usage from `conf.py` ({gh-pr}`332`)

---

0.3.2
------

### Internal

- Fix regression tests for Plotly 6.0+ by updating the JSON test artifacts ({gh-pr}`313`)
- Add an `OFFLINE`-mode option to the Makefile and make `uv` compulsory for local development ({gh-pr}`322`)

### Documentation

- Bump the Plotly JS version used in Sphinx from 2.35.2 to 3.0.0 ({gh-pr}`317`)

---

0.3.1
------

### Internal

- Improve type annotations and use stricter pyright settings ({gh-pr}`291`)

### Documentation

- Use `sphinxcontrib.apidoc` to automatically generate API docs from the source code ({gh-pr}`296`)
- Update hero image in the docs' landing page ({gh-pr}`300`)
- Update release process notes ({gh-pr}`301` and {gh-pr}`303`)

### CI/CD

- Fix regressions tests by comparing against JSON artifacts instead of flaky JPEGs ({gh-pr}`299`)

Thanks to {gh-user}`imprvhub` for their contributions to this release! 🚀

---

0.3.0
------

### Features

- Add support for histogram and bar traces ({gh-pr}`287`)

### Documentation

- Small improvements to `ridgeplot()`'s docstring ({gh-pr}`284`)
- Misc improvements to the API docs and the getting-started and contributing guides ({gh-pr}`287`)

### Internal

- Small improvements to type hints and annotations ({gh-pr}`284`)
- Introduce an internal `ridgeplot._obj` package to hold object-oriented interfaces ({gh-pr}`287`)

### CI/CD

- Improve type annotations and switch from mypy to pyright with stricter settings ({gh-pr}`287`)
- Switch from `black` to the new `ruff` formatter ({gh-pr}`287`)

---

0.2.1
------

### Bug fixes

- Fixed `ZeroDivisionError` for index-based colormodes when specifying single-trace or single-row plots ({gh-pr}`268`)

---

0.2.0
------

After almost 4 years, 30 _"patch"_ releases, +200 pull-requests, and close to 1,000 commits, this is ridgeplot's first _minor_ release (`v0.1.30 -> v0.2.0`)! 🚀

ridgeplot has been downloaded [over 400k times](https://pepy.tech/projects/ridgeplot) (peaking at [102k](https://pypistats.org/packages/ridgeplot) downloads in a single month), is listed as a dependency in [135](https://github.com/tpvasconcelos/ridgeplot/network/dependents?dependent_type=REPOSITORY) public GitHub repositories, and - perhaps most relevantly - is a dependency of larger projects such as [Shiny for Python](https://github.com/posit-dev/py-shiny), [Ploomber](https://github.com/ploomber), and [NiMARE](https://github.com/neurostuff/NiMARE) which further extends the impact and reach of the project.

This release marks a small milestone for ridgeplot, which we believe has now reached a level of maturity and stability that warrants a stricter and more structured, predictable, and standard release and versioning process. Even though we have managed to never publish breaking changes in the past (if you find any, please let us know!), we will from now on be even more careful and mindful of the impact of any changes that could affect downstream users and their applications.

We will make an effort to standardise and document our versioning policy. For now, we will try to simply adhere to the following general rules:

- We are explicitly **not** going to follow [Semantic Versioning](https://semver.org/), as we believe it is not a good fit for this project yet.
- `MAJOR.MINOR.PATCH` versioning scheme:
  - **MAJOR**: We don't have any plans for this yet... we will probably use this in the future once we settle on a more stable API and feature set
  - **MINOR**: New features, significant improvements, and deprecations
  - **PATCH**: Backwards-compatible bug fixes, small improvements, internal changes, and documentation updates
- **Breaking changes:**
  - **We might introduce breaking changes in minor releases!**
  - However, this will never happen without a proper deprecation period and a clear upgrade path. i.e., we will always first deprecate the old API via a `DeprecationWarning` and provide a clear migration path to the new API.
  - Such instances will be kept to a minimum and will likely only show up in the form of deprecated or renamed parameters or the meaning/behaviour of their arguments/values.

### Breaking changes

- Remove support for the deprecated `show_annotations` parameter and `colormode='index'` value ({gh-pr}`254`)
- The new default colormode is `"fillgradient"` ({gh-pr}`244`)
- The default value for `line_width` changed from `1` to `1.5` ({gh-pr}`253`)

### Features

- Implement new `"fillgradient"` colormode ({gh-pr}`244`)
- Add new `line_color` parameter to the `ridgeplot` function ({gh-pr}`253`)
- Add a `line_color='fill-color'` option which automatically matches the trace's line color to the trace's fill color ({gh-pr}`253`)
- Add new `norm` parameter to the `ridgeplot` function to allow users to normalize the data before plotting ({gh-pr}`255`)
- Add `sample_weights` argument to `ridgeplot()` to allow users to pass sample weights to the KDE estimator ({gh-pr}`259`)

### Deprecations

- Rename `coloralpha` to `opacity` for consistently with Plotly Express and deprecate the old parameter name ({gh-pr}`245`)
- Rename `linewidth` to `line_width` for consistency with Plotly's API and deprecate the old parameter name ({gh-pr}`253`)
- Deprecated `colorscale='default'` and `list_all_colorscale_names()` in favour or Plotly Express' `px.colors.named_colorscales()` ({gh-pr}`262`)

### Dependencies

- The new minimum version of Plotly is `5.20` to leverage the new `fillgradient` feature ({gh-pr}`244`)

### Optimizations

- Importing statsmodels, scipy, and numpy can be slow, so we now only import the `ridgeplot._kde` module when the user needs this functionality ({gh-pr}`242`)

### Documentation

- Update examples in the getting-started guide to reflect the new default colormode ({gh-pr}`244`)
- Update the `plotly.min.js` version from `2.27` to `2.35.2` to leverage the `fillgradient` feature ({gh-pr}`244`)
- Fix the API reference docs for the internal `ridgeplot._color` module ({gh-pr}`244`)
- Tighten margins in generated examples ({gh-pr}`257`)
- Add the reference jupyter notebook used to generate the ridgeplot logo ({gh-pr}`242`)
- Update ridgeplot's logo to use Plotly's official colors ({gh-pr}`243`)

### CI/CD

- Stop sending coverage reports to Codacy ({gh-pr}`265`)
- Improve local development experience and optimise the CI pipeline ({gh-pr}`273`)

### Internal

- Simplify and refactor `interpolate_color` to not depend on `px.colors.find_intermediate_color` ({gh-pr}`253`)
- Improve type narrowing using `typing.TypeIs` ({gh-pr}`259`)
- Refactor community health files ({gh-pr}`260`)

Thanks to {gh-user}`sstephanyy` for their contributions to this release! 🚀

---

0.1.30
------

### Features

- Add support for named CSS colors ({gh-pr}`229`)
- Allow users to define color scales as a collection of colors. (`Collection[Color]`) ({gh-pr}`231`)
- Dynamically infer the default colorscale from the active Plotly template ({gh-pr}`237`)


### Documentation

- Improve the documentation for the `colormode` parameter ({gh-pr}`232`)

### Internal

- Refactor `_figure_factory.py` to use a functional approach ({gh-pr}`228`)
- Stop using the term "midpoints" to refer to the "interpolation values" when dealing with continuous color scales ({gh-pr}`232`)
- Refactor color validation logic to use helpers provided by Plotly ({gh-pr}`233`)
- Drop `colors.json` and use Plotly's `ColorscaleValidator` and `named_colorscales` directly ({gh-pr}`234`)
- Refactor color utilities into `ridgeplot._color` ({gh-pr}`235`)

---

0.1.29
------

### Features

- Add new `"trace-index-row-wise"` colormode ({gh-pr}`224`)

### Improvements

- Remove duplicated labels when plotting multiple traces on the same y-axis row ({gh-pr}`223`)

### Documentation

- Update and improve the "Contributing" guide ({gh-pr}`218` and {gh-pr}`221`)

### Internal

- Eagerly validate input shapes in `RidgeplotFigureFactory` ({gh-pr}`222`)
- Vendor `_zip_equal()` from [more-itertools](https://github.com/more-itertools/more-itertools/) ({gh-pr}`222`)
- Improve overall test coverage ({gh-pr}`222`)

### Bug fixes

- Support edge case in `get_collection_array_shape` where the input array is empty or contains nested empty arrays ({gh-pr}`222`)

### CI/CD

- Add new `"Greet new users"` workflow to welcome new contributors to the project ({gh-pr}`210`)
- Add `concurrency` entries to relevant GitHub workflows ({gh-pr}`211`)
- Add Dependabot configuration file ({gh-pr}`211`)
- Add GitHub issue templates ({gh-pr}`211`)
- Add support for Python 3.13 ({gh-pr}`217`)
- Add a CodeQL GitHub workflow ({gh-pr}`220`)

---

~~0.1.28~~
----------

- Ooops! This release was skipped due to a mistake in the release process. The changes in this release were included in the 0.1.29 release.

---

0.1.27
------

### Breaking changes

- Dropped support for Python 3.8, in accordance with the official Python support policy[^1] ({gh-pr}`204`)
- Removed deprecated function `get_all_colorscale_names()` in favor of `list_all_colorscale_names()` ({gh-pr}`200`)

### CI/CD

- Adopt `setuptools-scm` for package versioning ({gh-pr}`200`)
- Add `actionlint` pre-commit hook ({gh-pr}`201`)
- Improve logic in `.github/workflows/check-release-notes.yml` to post comments to the PR ({gh-pr}`201`)
- Handle footnotes in the automatically generated release notes ({gh-pr}`209`)

---

0.1.26
------

### Breaking changes

- Dropped support for `statsmodels==0.14.2` due to import-time issue. See {gh-issue}`197` for more details ({gh-pr}`198`)

### CI/CD

- Refactor test coverage logic ({gh-pr}`193`)
- Replace `pip` and `venv` with `uv` ({gh-pr}`189`)
- Move all CI/CD utilities to the `cicd_utils/` directory ({gh-pr}`186`)
- Publish to PyPi as a Trusted Publisher ({gh-pr}`187`)
- Add `check-jsonschema` pre-commit hooks and define `timeout-minutes` for all GitHub workflows ({gh-pr}`187`)

---

0.1.25
------

This release contains a number of improvements to the docs, API reference, CI/CD logic (incl. official support for Python 3.12), and other minor internal changes.

### Documentation

- Misc documentation improvements ({gh-pr}`180`)
- Move changelog to `./docs/reference/changelog.md` ({gh-pr}`180`)

### Internals

- Migrate from `setup.cfg` from `pyproject.toml` ({gh-pr}`176`)
- Use `importlib.resources` to load data assets from within the package - to be PEP-302 compliant ({gh-pr}`176`)
- Enforce "strict" mypy mode (mostly improved type annotations for generic types) ({gh-pr}`177`)

### CI/CD

- Add support for Python 3.12 ({gh-pr}`182`)

---

0.1.24
------

### Breaking changes

- Dropped support for Python 3.7, in accordance with the official Python support policy[^1] ({gh-pr}`154`)

### Features

- Add hoverinfo by default to the Plotly traces ({gh-pr}`174`)

### Documentation

- Use the `{raw} html :file: _static/charts/<PLOT-ID>.html` directive to load the interactive Plotly graphs in the generated Sphinx docs. The generated HTML artifacts only include a `<div>` wrapper block now and the plotly.min.js is now vendored and automatically loaded via the `html_js_files` Sphinx config ({gh-pr}`132`)
- Small adjustments to the example plots in the documentation ({gh-pr}`132`)
- Reformat markdown files, removing all line breaks ({gh-pr}`132`)

### Internals

- Define a `ridgeplot._missing.MISSING` sentinel object for internal use (this replaces the multiple module-level `_MISSING = object()` sentinels) ({gh-pr}`154`)
- Add an internal `extras/` directory to place helper modules and packages used in different CI tasks ({gh-pr}`154` and {gh-pr}`161`)

### CI/CD

- Replace `isort`, `flake8`, and `pyupgrade` with `ruff` ({gh-pr}`131`)
- Add regression tests for the figure artifacts generated by the examples in `ridgeplot_examples` ({gh-pr}`154`)
- Remove the Python locked dependency files ({gh-pr}`163`)

---

0.1.23
------

- Fix the references to the interactive Plotly IFrames ({gh-pr}`129`)

---

0.1.22
------

### Deprecations

- The `colormode='index'` value has been deprecated in favor of `colormode='row-index'`, which provides the same functionality but is more explicit and allows to distinguish between the `'row-index'` and `'trace-index'` modes ({gh-pr}`114`)
- The `show_annotations` argument has been deprecated in favor of `show_yticklabels` ({gh-pr}`114`)
- The `get_all_colorscale_names()` function has been deprecated in favor of `list_all_colorscale_names()` ({gh-pr}`114`)

### Features

- Add functionality to allow plotting of multiple traces per row ({gh-pr}`114`)
- Add `ridgeplot.datasets.load_lincoln_weather()` helper function to load the "Lincoln Weather" toy dataset ({gh-pr}`114`)
- Add more versions of the _probly_ dataset (`"wadefagen"` and `"illinois"`) ({gh-pr}`114`)
- Add support for Python 3.11.

### Documentation

- Major update to the documentation, including more examples, interactive plots, script to generate the HTML and WebP images from the example scripts, improved API reference, and more ({gh-pr}`114`)

### Internal

- Remove `mdformat` from the automated CI checks. It can still be triggered manually ({gh-pr}`114`)
- Improved type annotations and type checking ({gh-pr}`114`)

---

0.1.21
------

### Features

- Add `ridgeplot.datasets.load_probly()` helper function to load the `probly` toy dataset. The `probly.csv` file is now included in the package under `ridgeplot/datasets/data/` ({gh-pr}`80`)

### Documentation

- Change to numpydoc style docstrings ({gh-pr}`81`)
- Add a robots.txt to the docs site ({gh-pr}`81`)
- Auto-generate a site map for the docs site using `sphinx_sitemap` ({gh-pr}`81`)
- Change the sphinx theme to `furo` ({gh-pr}`81`)
- Improve the internal documentation and some of these internals to the API reference ({gh-pr}`81`)

### Internal

- Fixed and improved some type annotations, including the introduction of `ridgeplot._types` module for type aliases such as `Numeric` and `NestedNumericSequence` ({gh-pr}`80`)
- Add the `blacken-docs` pre-commit hook and add the `pep8-naming`, `flake8-pytest-style`, `flake8-simplify`, `flake8-implicit-str-concat`, `flake8-bugbear`, `flake8-rst-docstrings`, `flake8-rst-docstrings`, etc... plugins to the `flake8` pre-commit hook ({gh-pr}`81`)
- Cleanup and improve some type annotations ({gh-pr}`81`)
- Update deprecated `set-output` commands (GitHub Actions) ({gh-pr}`87`)

---

0.1.17
------

- Automate the release process. See .github/workflows/release.yml, which issues a new GitHub release whenever a new git tag is pushed to the main branch by extracting the release notes from the changelog.
- Fix automated release process to PyPI ({gh-pr}`27`)

---

0.1.16
------

- Upgrade project structure, improve testing and CI checks, and start basic Sphinx docs ({gh-pr}`21`)
- Implement `LazyMapping` helper to allow `ridgeplot._colors.PLOTLY_COLORSCALES` to lazy-load from `colors.json` ({gh-pr}`20`)

---

0.1.14
------

- Remove `named_colorscales` from public API ({gh-pr}`18`)

---

0.1.13
------

- Add tests for example scripts ({gh-pr}`14`)

---

0.1.12
------

### Internal

- Update and standardise CI steps ({gh-pr}`6`)

### Documentation

- Publish official contribution guidelines (`CONTRIBUTING.md`) ({gh-pr}`8`)
- Publish an official Code of Conduct (`CODE_OF_CONDUCT.md`) ({gh-pr}`7`)
- Publish an official release/change log (`CHANGES.md`) ({gh-pr}`6`)

---

0.1.11
------

- `colors.json` was missing from the final distributions ({gh-pr}`2`)

---

0.1.0
------

- 🚀 Initial release!

---

[^1]: <https://devguide.python.org/versions/><|MERGE_RESOLUTION|>--- conflicted
+++ resolved
@@ -5,13 +5,10 @@
 Unreleased changes
 ------------------
 
-<<<<<<< HEAD
+## CI/CD
+
+- Bump actions/download-artifact from 5 to 6 ({gh-pr}`354`)
 - Bump actions/upload-artifact from 4 to 5 ({gh-pr}`353`)
-=======
-## CI/CD
-
-- Bump actions/download-artifact from 5 to 6 ({gh-pr}`354`)
->>>>>>> 5d39de37
 
 ---
 

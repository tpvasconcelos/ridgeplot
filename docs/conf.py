--- conflicted
+++ resolved
@@ -427,8 +427,7 @@
         end_of_file_fixer(files)
 
 
-<<<<<<< HEAD
-def _rename_plotly_io_show(app: Sphinx) -> None:
+def rename_plotly_io_show() -> None:
     """Rename usages of `plotly.io.show` to `fig.show`."""
     from pathlib import Path
 
@@ -443,13 +442,6 @@
         file.write_text("\n".join(new_lines))
 
 
-def setup(app: Sphinx) -> None:
-    compile_plotly_charts()
-    # app.connect("html-page-context", register_jinja_functions)
-
-    app.connect("builder-inited", _rename_plotly_io_show)
-    app.connect("build-finished", _fix_html_charts)
-=======
 def dispatch(fn: Callable[[], None]) -> Callable[..., None]:
     def wrapper(*args: Any, **kwargs: Any) -> None:
         fn()
@@ -459,5 +451,5 @@
 
 def setup(app: Sphinx) -> None:
     # app.connect("builder-inited", dispatch(write_plotlyjs_bundle), priority=501)
-    app.connect("builder-inited", dispatch(compile_all_plotly_charts), priority=502)
->>>>>>> fdf0c6df
+    app.connect("builder-inited", dispatch(rename_plotly_io_show))
+    app.connect("builder-inited", dispatch(compile_all_plotly_charts), priority=502)
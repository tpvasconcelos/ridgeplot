--- conflicted
+++ resolved
@@ -420,11 +420,6 @@
     compile_plotly_charts()
     # app.connect("html-page-context", register_jinja_functions)
 
-<<<<<<< HEAD
-    app.connect("builder-inited", lambda *_: rename_plotly_io_show())
-    app.connect("build-finished", lambda *_: _fix_generated_public_api_rst())
-    app.connect("build-finished", lambda *_: _fix_html_charts())
-=======
+    app.connect("builder-inited", lambda *_: rename_plotly_io_show())  # pyright: ignore[reportUnknownLambdaType]
     app.connect("build-finished", lambda *_: _fix_generated_public_api_rst())  # pyright: ignore[reportUnknownLambdaType]
-    app.connect("build-finished", lambda *_: _fix_html_charts())  # pyright: ignore[reportUnknownLambdaType]
->>>>>>> 1691dd58
+    app.connect("build-finished", lambda *_: _fix_html_charts())  # pyright: ignore[reportUnknownLambdaType]
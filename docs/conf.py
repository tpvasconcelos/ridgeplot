--- conflicted
+++ resolved
@@ -404,7 +404,7 @@
         end_of_file_fixer(files)
 
 
-def rename_plotly_io_show() -> None:
+def _rename_plotly_io_show(app: Sphinx) -> None:
     """Rename usages of `plotly.io.show` to `fig.show`."""
     from pathlib import Path
 
@@ -423,10 +423,5 @@
     compile_plotly_charts()
     # app.connect("html-page-context", register_jinja_functions)
 
-<<<<<<< HEAD
-    app.connect("builder-inited", lambda *_: rename_plotly_io_show())  # pyright: ignore[reportUnknownLambdaType]
-    app.connect("build-finished", lambda *_: _fix_generated_public_api_rst())  # pyright: ignore[reportUnknownLambdaType]
-    app.connect("build-finished", lambda *_: _fix_html_charts())  # pyright: ignore[reportUnknownLambdaType]
-=======
-    app.connect("build-finished", _fix_html_charts)
->>>>>>> e942b58a
+    app.connect("builder-inited", _rename_plotly_io_show)
+    app.connect("build-finished", _fix_html_charts)
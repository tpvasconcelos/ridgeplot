--- conflicted
+++ resolved
@@ -372,14 +372,6 @@
 # -- custom setup steps ------------------------------------------------------------
 
 
-<<<<<<< HEAD
-def setup(app: Sphinx) -> None:
-    compile_plotly_charts()
-    # app.connect("html-page-context", register_jinja_functions)
-    # html_css_files doesn't seem to be working...
-    for css_path in Path("_static/css").glob("*.css"):
-        app.add_css_file(css_path.relative_to("_static").as_posix())
-=======
 @contextmanager
 def reset_sys_argv() -> Generator[None]:
     original_sys_argv = sys.argv
@@ -416,6 +408,10 @@
     compile_plotly_charts()
     # app.connect("html-page-context", register_jinja_functions)
 
+    # TODO: Check this!
+    # # html_css_files doesn't seem to be working...
+    # for css_path in Path("_static/css").glob("*.css"):
+    #     app.add_css_file(css_path.relative_to("_static").as_posix())
+
     app.connect("build-finished", lambda *_: _fix_generated_public_api_rst())
-    app.connect("build-finished", lambda *_: _fix_html_charts())
->>>>>>> 00449885
+    app.connect("build-finished", lambda *_: _fix_html_charts())
--- conflicted
+++ resolved
@@ -43,11 +43,7 @@
     import ridgeplot._missing as types_module
     from ridgeplot._missing import MISSING
 
-<<<<<<< HEAD
-    missing1 = ridgeplot._missing.MISSING  # noqa: SLF001
-=======
     missing1 = ridgeplot._missing.MISSING  # pyright: ignore[reportAttributeAccessIssue]
->>>>>>> 1691dd58
     missing2 = types_module.MISSING
     missing3 = MISSING
 
@@ -58,11 +54,7 @@
         missing1,
         missing2,
         missing3,
-<<<<<<< HEAD
-        ridgeplot._missing.MISSING,  # noqa: SLF001
-=======
         ridgeplot._missing.MISSING,  # pyright: ignore[reportAttributeAccessIssue]
->>>>>>> 1691dd58
         types_module.MISSING,
         MISSING,
     )
@@ -72,11 +64,7 @@
         missing1,
         missing2,
         missing3,
-<<<<<<< HEAD
-        ridgeplot._missing.MISSING,  # noqa: SLF001
-=======
         ridgeplot._missing.MISSING,  # pyright: ignore[reportAttributeAccessIssue]
->>>>>>> 1691dd58
         types_module.MISSING,
         MISSING,
     )
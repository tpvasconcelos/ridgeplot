from __future__ import annotations

from typing import TYPE_CHECKING, Literal

import pytest

from ridgeplot import ridgeplot
from ridgeplot._color.interpolation import (
    InterpolationContext,
    _interpolate_color,
    _interpolate_mean_means,
    _interpolate_mean_minmax,
    _slice_colorscale,
    compute_trace_colors,
)
from ridgeplot._color.utils import to_rgb

if TYPE_CHECKING:
    from ridgeplot._types import ColorScale


# ==============================================================
# ---  _interpolate_color()
# ==============================================================


def test_interpolate_color_p_in_scale(viridis_colorscale: ColorScale) -> None:
    viridis_colorscale = list(viridis_colorscale)
    assert _interpolate_color(colorscale=viridis_colorscale, p=0) == to_rgb(
        viridis_colorscale[0][1]
    )
    assert _interpolate_color(colorscale=viridis_colorscale, p=1) == to_rgb(
        viridis_colorscale[-1][1]
    )
    # Test that the alpha channels are also properly handled here
    cs = ((0, "rgba(0, 0, 0, 0)"), (1, "rgba(255, 255, 255, 1)"))
    assert _interpolate_color(colorscale=cs, p=0) == cs[0][1]
    assert _interpolate_color(colorscale=cs, p=1) == cs[-1][1]


def test_interpolate_color_p_not_in_scale(viridis_colorscale: ColorScale) -> None:
    # Hard-coded test case for the Viridis colorscale
    assert _interpolate_color(colorscale=viridis_colorscale, p=0.5) == "rgb(34.5, 144.0, 139.5)"
    # Test that the alpha channels are also properly handled here
    cs = ((0, "rgba(0, 0, 0, 0)"), (1, "rgba(255, 255, 255, 1)"))
    assert _interpolate_color(colorscale=cs, p=0.5) == "rgba(127.5, 127.5, 127.5, 0.5)"


@pytest.mark.parametrize("p", [-10.0, -1.3, 1.9, 100.0])
def test_interpolate_color_fails_for_p_out_of_bounds(p: float) -> None:
    with pytest.raises(ValueError, match="should be a float value between 0 and 1"):
        _interpolate_color(colorscale=..., p=p)  # type: ignore[arg-type]


# ==============================================================
# --- Solid color modes
# ==============================================================


def test_colormode_trace_index_row_wise() -> None:
    fig = ridgeplot(
        samples=[[[1, 2, 3], [4, 5, 6]], [[7, 8, 9], [10, 11, 12]]],
        colorscale=(
            (0.0, "rgb(100, 100, 100)"),
            (1.0, "rgb(200, 200, 200)"),
        ),
        colormode="trace-index-row-wise",
    )
    assert fig.data[1].fillcolor == fig.data[5].fillcolor == "rgb(200, 200, 200)"
    assert fig.data[3].fillcolor == fig.data[7].fillcolor == "rgb(100, 100, 100)"


def test_interpolate_mean_minmax() -> None:
    ctx = InterpolationContext.from_densities(
        [
            [[(0, 1), (1, 2), (2, 1)]],
            [[(2, 2), (3, 4), (4, 2)]],
            [[(4, 1), (5, 6), (6, 1)]],
        ]
    )
    ps = _interpolate_mean_minmax(ctx)
    assert ps == [[1 / 6], [3 / 6], [5 / 6]]


def test_interpolate_mean_means() -> None:
    ctx = InterpolationContext.from_densities(
        [
            [[(0, 1), (1, 2), (2, 1)]],
            [[(2, 2), (3, 4), (4, 2)]],
            [[(4, 1), (5, 6), (6, 1)]],
        ]
    )
    ps = _interpolate_mean_means(ctx)
    assert ps == [[0.0], [0.5], [1.0]]


# ==============================================================
<<<<<<< HEAD
# ---  interpolate_color()
# ==============================================================


def test_interpolate_color_p_in_scale(viridis_colorscale: ColorScale) -> None:
    viridis_colorscale = list(viridis_colorscale)
    assert interpolate_color(colorscale=viridis_colorscale, p=0) == to_rgb(viridis_colorscale[0][1])
    assert interpolate_color(colorscale=viridis_colorscale, p=1) == to_rgb(
        viridis_colorscale[-1][1]
    )
    # Test that the alpha channels are also properly handled here
    cs = ((0, "rgba(0, 0, 0, 0)"), (1, "rgba(255, 255, 255, 1)"))
    assert interpolate_color(colorscale=cs, p=0) == cs[0][1]
    assert interpolate_color(colorscale=cs, p=1) == cs[-1][1]


def test_interpolate_color_p_not_in_scale(viridis_colorscale: ColorScale) -> None:
    # Hard-coded test case for the Viridis colorscale
    assert interpolate_color(colorscale=viridis_colorscale, p=0.5) == "rgb(34.5, 144.0, 139.5)"
    # Test that the alpha channels are also properly handled here
    cs = ((0, "rgba(0, 0, 0, 0)"), (1, "rgba(255, 255, 255, 1)"))
    assert interpolate_color(colorscale=cs, p=0.5) == "rgba(127.5, 127.5, 127.5, 0.5)"


@pytest.mark.parametrize("p", [-10.0, -1.3, 1.9, 100.0])
def test_interpolate_color_fails_for_p_out_of_bounds(p: float) -> None:
    with pytest.raises(ValueError, match="should be a float value between 0 and 1"):
        interpolate_color(colorscale=..., p=p)  # type: ignore[arg-type]


ColormodeType = Literal["row-index", "trace-index", "trace-index-row-wise"]


@pytest.fixture
def sample_data() -> list[list[int]]:
    return [[1, 2, 2, 3]]


@pytest.fixture
def colormodes() -> list[ColormodeType]:
    return ["row-index", "trace-index", "trace-index-row-wise"]


def test_no_zero_division_error_single_trace_single_row(
    sample_data: list[list[int]], colormodes: list[ColormodeType]
) -> None:
    try:
        ridgeplot(sample_data, colormode=colormodes[0])
    except ZeroDivisionError:
        pytest.fail(
            "ZeroDivisionError raised unexpectedly for row-index colormode with a single trace."
        )


def test_no_zero_division_error_ingle_trace_trace_index(
    sample_data: list[list[int]], colormodes: list[ColormodeType]
) -> None:
    try:
        ridgeplot(sample_data, colormode=colormodes[1])
    except ZeroDivisionError:
        pytest.fail(
            "ZeroDivisionError raised unexpectedly for row-index colormode with a single trace."
        )


def test_no_zero_division_error_single_trace_trace_index_row_wise(
    sample_data: list[list[int]], colormodes: list[ColormodeType]
) -> None:
    try:
        ridgeplot(sample_data, colormode=colormodes[2])
    except ZeroDivisionError:
        pytest.fail(
            "ZeroDivisionError raised unexpectedly for row-index colormode with a single trace."
        )


# ==============================================================
# --- slice_colorscale()
=======
# --- _slice_colorscale()
>>>>>>> ad88c654
# ==============================================================


def test_slice_colorscale_lower_less_than_upper() -> None:
    with pytest.raises(ValueError, match="p_lower should be less than p_upper"):
        _slice_colorscale(colorscale=[(0, "...")], p_lower=1, p_upper=0)


def test_slice_colorscale_lower_than_0() -> None:
    with pytest.raises(ValueError, match="p_lower should be >= 0"):
        _slice_colorscale(colorscale=[(0, "...")], p_lower=-1, p_upper=0)


def test_slice_colorscale_upper_than_1() -> None:
    with pytest.raises(ValueError, match="p_upper should be <= 1"):
        _slice_colorscale(colorscale=[(0, "...")], p_lower=0, p_upper=1.1)


def test_slice_colorscale_unchanged() -> None:
    cs = ((0, "rgb(0, 0, 0)"), (1, "rgb(255, 255, 255)"))
    assert _slice_colorscale(colorscale=cs, p_lower=0, p_upper=1) == cs


def test_slice_colorscale() -> None:
    cs = (
        (0, "rgb(0, 0, 0)"),
        (0.5, "rgb(127.5, 127.5, 127.5)"),
        (1, "rgb(255, 255, 255)"),
    )
    assert _slice_colorscale(colorscale=cs, p_lower=0.25, p_upper=0.75) == (
        (0.0, "rgb(63.75, 63.75, 63.75)"),
        (0.5, "rgb(127.5, 127.5, 127.5)"),
        (1.0, "rgb(191.25, 191.25, 191.25)"),
    )


def test_slice_colorscale_no_intermediate_values() -> None:
    cs = ((0, "rgb(0, 0, 0)"), (1, "rgb(255, 255, 255)"))
    assert _slice_colorscale(colorscale=cs, p_lower=0.25, p_upper=0.75) == (
        (0.0, "rgb(63.75, 63.75, 63.75)"),
        (1.0, "rgb(191.25, 191.25, 191.25)"),
    )


def test_slice_colorscale_alpha() -> None:
    cs = (
        (0, "rgba(0, 0, 0, 0)"),
        (0.5, "rgba(127.5, 127.5, 127.5, 0.5)"),
        (1, "rgba(255, 255, 255, 1)"),
    )
    assert _slice_colorscale(colorscale=cs, p_lower=0.25, p_upper=0.75) == (
        (0.0, "rgba(63.75, 63.75, 63.75, 0.25)"),
        (0.5, "rgba(127.5, 127.5, 127.5, 0.5)"),
        (1.0, "rgba(191.25, 191.25, 191.25, 0.75)"),
    )


def test_slice_colorscale_mixed_alpha_channels() -> None:
    cs = (
        (0, "rgba(0, 0, 0, 0)"),
        (0.5, "rgba(127.5, 127.5, 127.5, 1)"),
        (1, "rgba(255, 255, 255, 0)"),
    )
    assert _slice_colorscale(colorscale=cs, p_lower=0.25, p_upper=0.75) == (
        (0.0, "rgba(63.75, 63.75, 63.75, 0.5)"),
        (0.5, "rgba(127.5, 127.5, 127.5, 1)"),
        (1.0, "rgba(191.25, 191.25, 191.25, 0.5)"),
    )


# ==============================================================
# --- compute_trace_colors()
# ==============================================================


def test_colormode_invalid() -> None:
    with pytest.raises(
        ValueError, match="The colormode argument should be one of .* got INVALID instead"
    ):
        compute_trace_colors(
            colorscale="Viridis",
            colormode="INVALID",  # type: ignore[arg-type]
            line_color="black",
            opacity=None,
            interpolation_ctx=InterpolationContext.from_densities([[[(0, 0)]]]),
        )<|MERGE_RESOLUTION|>--- conflicted
+++ resolved
@@ -94,38 +94,6 @@
     assert ps == [[0.0], [0.5], [1.0]]
 
 
-# ==============================================================
-<<<<<<< HEAD
-# ---  interpolate_color()
-# ==============================================================
-
-
-def test_interpolate_color_p_in_scale(viridis_colorscale: ColorScale) -> None:
-    viridis_colorscale = list(viridis_colorscale)
-    assert interpolate_color(colorscale=viridis_colorscale, p=0) == to_rgb(viridis_colorscale[0][1])
-    assert interpolate_color(colorscale=viridis_colorscale, p=1) == to_rgb(
-        viridis_colorscale[-1][1]
-    )
-    # Test that the alpha channels are also properly handled here
-    cs = ((0, "rgba(0, 0, 0, 0)"), (1, "rgba(255, 255, 255, 1)"))
-    assert interpolate_color(colorscale=cs, p=0) == cs[0][1]
-    assert interpolate_color(colorscale=cs, p=1) == cs[-1][1]
-
-
-def test_interpolate_color_p_not_in_scale(viridis_colorscale: ColorScale) -> None:
-    # Hard-coded test case for the Viridis colorscale
-    assert interpolate_color(colorscale=viridis_colorscale, p=0.5) == "rgb(34.5, 144.0, 139.5)"
-    # Test that the alpha channels are also properly handled here
-    cs = ((0, "rgba(0, 0, 0, 0)"), (1, "rgba(255, 255, 255, 1)"))
-    assert interpolate_color(colorscale=cs, p=0.5) == "rgba(127.5, 127.5, 127.5, 0.5)"
-
-
-@pytest.mark.parametrize("p", [-10.0, -1.3, 1.9, 100.0])
-def test_interpolate_color_fails_for_p_out_of_bounds(p: float) -> None:
-    with pytest.raises(ValueError, match="should be a float value between 0 and 1"):
-        interpolate_color(colorscale=..., p=p)  # type: ignore[arg-type]
-
-
 ColormodeType = Literal["row-index", "trace-index", "trace-index-row-wise"]
 
 
@@ -173,10 +141,7 @@
 
 
 # ==============================================================
-# --- slice_colorscale()
-=======
 # --- _slice_colorscale()
->>>>>>> ad88c654
 # ==============================================================
 
 

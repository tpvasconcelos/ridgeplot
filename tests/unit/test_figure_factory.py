--- conflicted
+++ resolved
@@ -25,28 +25,15 @@
         with pytest.raises(ValueError, match="Expected a 4D array of densities"):
             create_ridgeplot(
                 densities=densities,
-<<<<<<< HEAD
-                trace_labels=...,
-                trace_types=...,
-                row_labels=...,
-                colorscale=...,
-                colormode=...,
-                color_discrete_map=...,
-                opacity=...,
-                line_color=...,
-                line_width=...,
-                spacing=...,
-                xpad=...,
-=======
+                trace_labels=...,  # type: ignore[reportArgumentType]
                 trace_types=...,  # type: ignore[reportArgumentType]
                 row_labels=...,  # type: ignore[reportArgumentType]
                 colorscale=...,  # type: ignore[reportArgumentType]
+                colormode=...,  # type: ignore[reportArgumentType]
+                color_discrete_map=...,  # type: ignore[reportArgumentType]
                 opacity=...,  # type: ignore[reportArgumentType]
-                colormode=...,  # type: ignore[reportArgumentType]
-                trace_labels=...,  # type: ignore[reportArgumentType]
                 line_color=...,  # type: ignore[reportArgumentType]
                 line_width=...,  # type: ignore[reportArgumentType]
                 spacing=...,  # type: ignore[reportArgumentType]
                 xpad=...,  # type: ignore[reportArgumentType]
->>>>>>> 4cc1f638
             )
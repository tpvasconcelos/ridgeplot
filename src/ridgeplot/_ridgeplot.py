from __future__ import annotations

import warnings
from typing import TYPE_CHECKING, cast

from ridgeplot._figure_factory import (
<<<<<<< HEAD
    LabelsArray,
    RidgePlotFigureFactory,
    ShallowLabelsArray,
    ShallowTraceTypesArray,
    TraceType,
    TraceTypesArray,
=======
    Colormode,
    LabelsArray,
    RidgePlotFigureFactory,
    ShallowLabelsArray,
>>>>>>> dc5ed037
)
from ridgeplot._kde import estimate_densities
from ridgeplot._missing import MISSING, MissingType
from ridgeplot._types import (
    Densities,
    Samples,
    ShallowDensities,
    ShallowSamples,
    is_shallow_densities,
    is_shallow_samples,
    nest_shallow_collection,
)

if TYPE_CHECKING:

    import plotly.graph_objects as go

    from ridgeplot._colors import ColorScale
    from ridgeplot._kde import KDEBandwidth, KDEPoints


def _normalise_densities(
    samples: Samples | ShallowSamples | None,
    densities: Densities | ShallowDensities | None,
    kernel: str,
    bandwidth: KDEBandwidth,
    kde_points: KDEPoints,
) -> Densities:
    has_samples = samples is not None
    has_densities = densities is not None
    if has_samples and has_densities:
        raise ValueError("You may not specify both `samples` and `densities` arguments!")
    if not has_samples and not has_densities:
        raise ValueError("You must specify either `samples` or `densities`")
    if has_densities:
        if is_shallow_densities(densities):
            densities = cast(ShallowDensities, densities)
            densities = nest_shallow_collection(densities)
        densities = cast(Densities, densities)
    else:
        if is_shallow_samples(samples):
            samples = cast(ShallowSamples, samples)
            samples = nest_shallow_collection(samples)
        samples = cast(Samples, samples)
        # Convert samples to densities
        densities = estimate_densities(
            samples=samples,
            points=kde_points,
            kernel=kernel,
            bandwidth=bandwidth,
        )
    return densities


def ridgeplot(
    samples: Samples | ShallowSamples | None = None,
    densities: Densities | ShallowDensities | None = None,
    kernel: str = "gau",
    bandwidth: KDEBandwidth = "normal_reference",
    kde_points: KDEPoints = 500,
    colorscale: str | ColorScale = "plasma",
    colormode: Colormode = "mean-minmax",
    coloralpha: float | None = None,
    labels: LabelsArray | ShallowLabelsArray | None = None,
    trace_type: TraceType | TraceTypesArray | ShallowTraceTypesArray = "area",
    linewidth: float = 1.0,
    spacing: float = 0.5,
    show_annotations: bool | MissingType = MISSING,
    show_yticklabels: bool = True,
    xpad: float = 0.05,
) -> go.Figure:
    r"""Return an interactive ridgeline (Plotly) |~go.Figure|.

    .. note::
        You must pass either :paramref:`samples` or :paramref:`densities` to
        this function, but not both. See descriptions below for more details.

    .. _bandwidths.py:
        https://www.statsmodels.org/stable/_modules/statsmodels/nonparametric/bandwidths.html
    .. _Plotly's built-in color-scales:
        https://plotly.com/python/builtin-colorscales/
    .. _ragged:
       https://en.wikipedia.org/wiki/Jagged_array

    Parameters
    ----------
    samples : Samples or ShallowSamples, optional
        If ``samples`` data is specified, Kernel Density Estimation (KDE) will
        be computed. See :paramref:`kernel`, :paramref:`bandwidth`, and
        :paramref:`kde_points` for more details and KDE configuration options.
        The ``samples`` argument should be an array of shape
        :math:`(R, T_r, S_t)`. Note that we support irregular (`ragged`_)
        arrays, where:

        - :math:`R` is the number of rows in the plot
        - :math:`T_r` is the number of traces per row, where each row
          :math:`r \in R` can have a different number of traces.
        - :math:`S_t` is the number of samples per trace, where each trace
          :math:`t \in T_r` can also have a different number of samples.

        The KDE will be performed over the sample values (:math:`S_t`) for all
        traces. After the KDE, the resulting array will be a (4D)
        :paramref:`densities` array with shape :math:`(R, T_r, P_t, 2)`
        (see below for more details).

    densities : Densities or ShallowDensities, optional
        If a ``densities`` array is specified, the KDE step will be skipped and
        all associated arguments ignored. Each density array should have shape
        :math:`(R, T_r, P_t, 2)` (4D). Just like the :paramref:`samples`
        argument, we also support irregular (`ragged`_) ``densities`` arrays,
        where:

        - :math:`R` is the number of rows in the plot
        - :math:`T_r` is the number of traces per row, where each row
          :math:`r \in R` can have a different number of traces.
        - :math:`P_t` is the number of points per trace, where each trace
          :math:`t \in T_r` can also have a different number of points.
        - :math:`2` is the number of coordinates per point (x and y)

    kernel : str
        The Kernel to be used during Kernel Density Estimation. The default is
        a Gaussian Kernel (``"gau"``). Choices are:

        - ``"biw"`` for biweight
        - ``"cos"`` for cosine
        - ``"epa"`` for Epanechnikov
        - ``"gau"`` for Gaussian.
        - ``"tri"`` for triangular
        - ``"triw"`` for triweight
        - ``"uni"`` for uniform

    bandwidth : KDEBandwidth
        The bandwidth to use during Kernel Density Estimation. The default is
        ``"normal_reference"``. Choices are:

        - ``"scott"`` - 1.059 * A * nobs ** (-1/5.), where A is
          ``min(std(x),IQR/1.34)``
        - ``"silverman"`` - .9 * A * nobs ** (-1/5.), where A is
          ``min(std(x),IQR/1.34)``
        - ``"normal_reference"`` - C * A * nobs ** (-1/5.), where C is
          calculated from the kernel. Equivalent (up to 2 dp) to the
          ``"scott"`` bandwidth for gaussian kernels. See `bandwidths.py`_.
        - If a float is given, its value is used as the bandwidth.
        - If a callable is given, it's return value is used. The callable
          should take exactly two parameters, i.e., ``fn(x, kern)``, and return
          a float, where:

          - ``x``: the clipped input data
          - ``kern``: the kernel instance used

    kde_points : KDEPoints
        This argument controls the points at which KDE is computed. If an
        ``int`` value is passed (default=500), the densities will be evaluated
        at ``kde_points`` evenly spaced points between the min and max of each
        set of samples. Optionally, you can also pass a custom 1D numerical
        array, which will be used for all traces.

    colorscale : str or ColorScale
        Any valid Plotly color-scale or a str with a valid named color-scale.
        Use :func:`~ridgeplot.list_all_colorscale_names()` to see which names
        are available or check out `Plotly's built-in color-scales`_.

    colormode : Colormode
        This argument controls the logic for choosing the color filling of each
        ridgeline trace. Each option provides a different method for
        calculating the :paramref:`colorscale` midpoint of each trace. The
        default is mode is ``"mean-means"``. Choices are:

        - ``"row-index"`` - uses the row's index. e.g. if the ridgeplot has 3
          rows of traces, then the midpoints will be
          ``[[0, ...], [0.5, ...], [1, ...]]``.
        - ``"trace-index"`` - uses the trace's index. e.g. if the ridgeplot has
          a total of 3 traces (across all rows), then the midpoints will be
          0, 0.5, and 1, respectively.
        - ``"mean-minmax"`` - uses the min-max normalized (weighted) mean of
          each density to calculate the midpoints. The normalization min
          and max values are the minimum and maximum x-values from all
          densities, respectively.
        - ``"mean-means"`` - uses the min-max normalized (weighted) mean of
          each density to calculate the midpoints. The normalization min
          and max values are the minimum and maximum mean values from all
          densities, respectively.

    coloralpha : float, optional
        If None (default), this argument will be ignored and the transparency
        values of the specifies color-scale will remain untouched. Otherwise,
        if a float value is passed, it will be used to overwrite the
        transparency (alpha) of the color-scale's colors.

    labels : LabelsArray or ShallowLabelsArray, optional
        A list of string labels for each trace. The default value is None,
        which will result in auto-generated labels of form "Trace n". If,
        instead, a list of labels is specified, it must be of the same
        size/length as the number of traces.

    linewidth : float
        The traces' line width (in px).

    spacing : float
        The vertical spacing between density traces, which is defined in units
        of the highest distribution (i.e. the maximum y-value).

    show_annotations : bool
        Whether to show the tick labels on the y-axis. The default is True.

        .. deprecated:: 0.1.21
            Use :paramref:`show_yticklabels` instead.

    show_yticklabels : bool
        Whether to show the tick labels on the y-axis. The default is True.

        .. versionadded:: 0.1.21
            Replaces the deprecated :paramref:`show_annotations` argument.

    xpad : float
        Specifies the extra padding to use on the x-axis. It is defined in
        units of the range between the minimum and maximum x-values from all
        distributions.

    Returns
    -------
    :class:`plotly.graph_objects.Figure`
        A Plotly :class:`~plotly.graph_objects.Figure` with a ridgeline plot.
        You can further customize this figure to your liking (e.g. using the
        :meth:`~plotly.graph_objects.Figure.update_layout()` method).

    Raises
    ------
    :exc:`ValueError`
        If both :paramref:`samples` and :paramref:`densities` are specified, or
        if neither of them is specified. i.e. you may only specify one of them.

    """
    densities = _normalise_densities(
        samples=samples,
        densities=densities,
        kernel=kernel,
        bandwidth=bandwidth,
        kde_points=kde_points,
    )
    del samples, kernel, bandwidth, kde_points

    elif is_flat_str_collection(trace_type):
        trace_type = cast(ShallowTraceTypesArray, trace_type)
        trace_type = cast(TraceTypesArray, nest_shallow_collection(trace_type))

    if colormode == "index":  # type: ignore[comparison-overlap]
        # TODO: Raise ValueError in an upcoming version
        # TODO: Drop support for the deprecated argument in 0.2.0
        warnings.warn(  # type: ignore[unreachable]
            "The colormode='index' value has been deprecated in favor of "
            "colormode='row-index', which provides the same functionality but "
            "is more explicit and allows to distinguish between the "
            "'row-index' and 'trace-index' modes. Support for the "
            "deprecated value will be removed in a future version.",
            DeprecationWarning,
            stacklevel=2,
        )
        colormode = cast(Colormode, "row-index")
    if show_annotations is not MISSING:
        # TODO: Raise TypeError in an upcoming version
        # TODO: Drop support for the deprecated argument in 0.2.0
        warnings.warn(
            "The show_annotations argument has been deprecated in favor of "
            "show_yticklabels. Support for the deprecated argument will be "
            "removed in a future version.",
            DeprecationWarning,
            stacklevel=2,
        )
        show_yticklabels = show_annotations

    ridgeplot_figure_factory = RidgePlotFigureFactory.from_shallow_types(
        densities=densities,
<<<<<<< HEAD
        labels=labels,
        trace_type=trace_type,
=======
        trace_labels=labels,
>>>>>>> dc5ed037
        colorscale=colorscale,
        coloralpha=coloralpha,
        colormode=colormode,
        linewidth=linewidth,
        spacing=spacing,
        show_yticklabels=show_yticklabels,
        xpad=xpad,
    )
    return ridgeplot_figure_factory.make_figure()<|MERGE_RESOLUTION|>--- conflicted
+++ resolved
@@ -4,19 +4,13 @@
 from typing import TYPE_CHECKING, cast
 
 from ridgeplot._figure_factory import (
-<<<<<<< HEAD
+    Colormode,
     LabelsArray,
     RidgePlotFigureFactory,
     ShallowLabelsArray,
     ShallowTraceTypesArray,
     TraceType,
     TraceTypesArray,
-=======
-    Colormode,
-    LabelsArray,
-    RidgePlotFigureFactory,
-    ShallowLabelsArray,
->>>>>>> dc5ed037
 )
 from ridgeplot._kde import estimate_densities
 from ridgeplot._missing import MISSING, MissingType
@@ -259,10 +253,6 @@
     )
     del samples, kernel, bandwidth, kde_points
 
-    elif is_flat_str_collection(trace_type):
-        trace_type = cast(ShallowTraceTypesArray, trace_type)
-        trace_type = cast(TraceTypesArray, nest_shallow_collection(trace_type))
-
     if colormode == "index":  # type: ignore[comparison-overlap]
         # TODO: Raise ValueError in an upcoming version
         # TODO: Drop support for the deprecated argument in 0.2.0
@@ -276,6 +266,7 @@
             stacklevel=2,
         )
         colormode = cast(Colormode, "row-index")
+
     if show_annotations is not MISSING:
         # TODO: Raise TypeError in an upcoming version
         # TODO: Drop support for the deprecated argument in 0.2.0
@@ -290,12 +281,8 @@
 
     ridgeplot_figure_factory = RidgePlotFigureFactory.from_shallow_types(
         densities=densities,
-<<<<<<< HEAD
-        labels=labels,
+        trace_labels=labels,
         trace_type=trace_type,
-=======
-        trace_labels=labels,
->>>>>>> dc5ed037
         colorscale=colorscale,
         coloralpha=coloralpha,
         colormode=colormode,

from __future__ import annotations

from typing import TYPE_CHECKING, Literal, cast

from plotly import graph_objects as go

from ridgeplot._colors import apply_alpha, get_color, get_colorscale, validate_colorscale
<<<<<<< HEAD
from ridgeplot._types import (
    CollectionL1,
    CollectionL2,
    is_flat_str_collection,
    nest_shallow_collection,
)
from ridgeplot._utils import get_collection_array_shape, normalise_min_max
=======
from ridgeplot._types import CollectionL1, CollectionL2
from ridgeplot._utils import normalise_min_max, normalise_row_attrs, ordered_dedup
>>>>>>> 26c8e5ea

if TYPE_CHECKING:
    from collections.abc import Collection
    from typing import Callable

    from ridgeplot._colors import ColorScale
    from ridgeplot._types import Densities, Numeric


LabelsArray = CollectionL2[str]
"""A :data:`LabelsArray` represents the labels of traces in a ridgeplot.

Example
-------

>>> labels_array: LabelsArray = [
...     ["trace 1", "trace 2", "trace 3"],
...     ["trace 4", "trace 5"],
... ]
"""

ShallowLabelsArray = CollectionL1[str]
"""Shallow type for :data:`LabelsArray`.

Example
-------

>>> labels_array: ShallowLabelsArray = ["trace 1", "trace 2", "trace 3"]
"""

ColorsArray = CollectionL2[str]
"""A :data:`ColorsArray` represents the colors of traces in a ridgeplot.

Example
-------

>>> colors_array: ColorsArray = [
...     ["red", "blue", "green"],
...     ["orange", "purple"],
... ]
"""

ShallowColorsArray = CollectionL1[str]
"""Shallow type for :data:`ColorsArray`.

Example
-------

>>> colors_array: ShallowColorsArray = ["red", "blue", "green"]
"""

MidpointsArray = CollectionL2[float]
"""A :data:`MidpointsArray` represents the midpoints of colorscales in a
ridgeplot.

Example
-------

>>> midpoints_array: MidpointsArray = [
...     [0.2, 0.5, 1],
...     [0.3, 0.7],
... ]
"""

Colormode = Literal["row-index", "trace-index", "mean-minmax", "mean-means"]
"""The :paramref:`ridgeplot.ridgeplot.colormode` argument in
:func:`ridgeplot.ridgeplot()`."""

_D3HF = ".7"
"""Default (d3-format) format for floats in hover labels.

After trying to read through the plotly.py source code, I couldn't find a
simple way to replicate the default hover format using the d3-format syntax
in Plotly's 'hovertemplate' parameter. The closest I got was by using the
string below, but it's not quite the same... (see '.7~r' as well)
"""

_DEFAULT_HOVERTEMPLATE = (
    f"(%{{x:{_D3HF}}}, %{{customdata[0]:{_D3HF}}})"
    "<br>"
    "<extra>%{fullData.name}</extra>"
)  # fmt: skip
"""Default ``hovertemplate`` for density traces.

See :func:`ridgeplot._figure_factory.RidgePlotFigureFactory.draw_density_trace`.
"""


def get_xy_extrema(densities: Densities) -> tuple[Numeric, Numeric, Numeric, Numeric]:
    r"""Get the global x-y extrema (x_min, x_max, y_min, y_max) over all
    :data:`~ridgeplot._types.DensityTrace`\s in the
    :data:`~ridgeplot._types.Densities` array.

    Parameters
    ----------
    densities
        A :data:`~ridgeplot._types.Densities` array.


    Returns
    -------
    Tuple[Numeric, Numeric, Numeric, Numeric]
        A tuple of the form (x_min, x_max, y_min, y_max).

    Examples
    --------
    >>> get_xy_extrema(
    ...     [
    ...         [
    ...             [(0, 0), (1, 1), (2, 2), (3, 3)],
    ...             [(0, 0), (1, 1), (2, 2)],
    ...             [(0, 0), (1, 1), (2, 2), (3, 3), (4, 4)],
    ...         ],
    ...         [
    ...             [(-2, 2), (-1, 1), (0, 1)],
    ...             [(2, 2), (3, 1), (4, 1)],
    ...         ],
    ...     ]
    ... )
    (-2, 4, 0, 4)
    """
    if len(densities) == 0:
        raise ValueError("The densities array should not be empty.")
    x_flat: list[Numeric] = []
    y_flat: list[Numeric] = []
    for row in densities:
        for trace in row:
            for x, y in trace:
                x_flat.append(x)
                y_flat.append(y)
    return min(x_flat), max(x_flat), min(y_flat), max(y_flat)


def _mul(a: tuple[Numeric, ...], b: tuple[Numeric, ...]) -> tuple[Numeric, ...]:
    """Multiply two tuples element-wise."""
    return tuple(a_i * b_i for a_i, b_i in zip(a, b))


class RidgePlotFigureFactory:
    """Refer to :func:`ridgeplot.ridgeplot()`."""

    def __init__(
        self,
        densities: Densities,
        colorscale: ColorScale,
        coloralpha: float | None,
        colormode: Colormode,
        trace_labels: LabelsArray | None,
        linewidth: float,
        spacing: float,
        show_yticklabels: bool,
        xpad: float,
    ) -> None:
        # ==============================================================
        # ---  Get clean and validated input arguments
        # ==============================================================
        shape = get_collection_array_shape(densities)
        if len(shape) != 4:
            raise ValueError(
                f"Expected a 4D array of densities, got a {len(shape)}D array instead."
            )

        n_rows = len(densities)
        n_traces = sum(len(row) for row in densities)

        if colormode not in self.colormode_maps:
            raise ValueError(
                f"The colormode argument should be one of "
                f"{tuple(self.colormode_maps.keys())}, got {colormode} instead."
            )

<<<<<<< HEAD
        if labels is None:
=======
        if coloralpha is not None:
            coloralpha = float(coloralpha)

        if trace_labels is None:
>>>>>>> 26c8e5ea
            ids = iter(range(1, n_traces + 1))
            trace_labels = [[f"Trace {next(ids)}" for _ in row] for row in densities]
        else:
            trace_labels = normalise_row_attrs(trace_labels, densities=densities)

        self.densities = densities
        self.colorscale = colorscale
        self.coloralpha = float(coloralpha) if coloralpha is not None else None
        self.colormode = colormode
<<<<<<< HEAD
        self.labels = labels
=======
        self.trace_labels: LabelsArray = trace_labels
        self.y_labels: LabelsArray = [ordered_dedup(row) for row in trace_labels]
>>>>>>> 26c8e5ea
        self.linewidth: float = float(linewidth)
        self.spacing: float = float(spacing)
        self.show_yticklabels: bool = bool(show_yticklabels)
        self.xpad: float = float(xpad)

        # ==============================================================
        # ---  Other instance variables
        # ==============================================================
        self.n_rows: int = n_rows
        self.n_traces: int = n_traces
        self.x_min, self.x_max, _, self.y_max = get_xy_extrema(densities=self.densities)
        self.fig: go.Figure = go.Figure()
        self.colors: ColorsArray = self.pre_compute_colors()

    @classmethod
    def from_shallow_types(
        cls,
        densities: Densities,
        colorscale: str | ColorScale,
        colormode: Colormode,
        coloralpha: float | None,
        labels: LabelsArray | ShallowLabelsArray | None,
        linewidth: float,
        spacing: float,
        show_yticklabels: bool,
        xpad: float,
    ) -> RidgePlotFigureFactory:
        if isinstance(colorscale, str):
            colorscale = get_colorscale(name=colorscale)
        validate_colorscale(colorscale)

        if is_flat_str_collection(labels):
            labels = cast(ShallowLabelsArray, labels)
            labels = cast(LabelsArray, nest_shallow_collection(labels))

        return cls(
            densities=densities,
            colorscale=colorscale,
            coloralpha=coloralpha,
            colormode=colormode,
            labels=labels,
            linewidth=linewidth,
            spacing=spacing,
            show_yticklabels=show_yticklabels,
            xpad=xpad,
        )

    @property
    def colormode_maps(self) -> dict[Colormode, Callable[[], MidpointsArray]]:
        return {
            "row-index": self._compute_midpoints_row_index,
            "trace-index": self._compute_midpoints_trace_index,
            "mean-minmax": self._compute_midpoints_mean_minmax,
            "mean-means": self._compute_midpoints_mean_means,
        }

    def draw_base(self, x: Collection[Numeric], y_shifted: float) -> None:
        """Draw the base for a density trace.

        Adds an invisible trace at constant y that will serve as the fill-limit
        for the corresponding density trace.
        """
        self.fig.add_trace(
            go.Scatter(
                x=x,
                y=[y_shifted] * len(x),
                # make trace 'invisible'
                # Note: visible=False does not work with fill="tonexty"
                line=dict(color="rgba(0,0,0,0)", width=0),
                showlegend=False,
                hoverinfo="skip",
            )
        )

    def draw_density_trace(
        self,
        x: Collection[Numeric],
        y: Collection[Numeric],
        y_shifted: float,
        label: str,
        color: str,
    ) -> None:
        """Draw a density trace.

        Adds a density 'trace' to the Figure. The ``fill="tonexty"`` option
        fills the trace until the previously drawn trace (see
        :meth:`draw_base`). This is why the base trace must be drawn first.
        """
        self.draw_base(x=x, y_shifted=y_shifted)
        self.fig.add_trace(
            go.Scatter(
                x=x,
                y=[y_i + y_shifted for y_i in y],
                fillcolor=color,
                name=label,
                fill="tonexty",
                mode="lines",
                line=dict(
                    color="rgba(0,0,0,0.6)" if color is not None else None,
                    width=self.linewidth,
                ),
                # Hover information
                customdata=[[y_i] for y_i in y],
                hovertemplate=_DEFAULT_HOVERTEMPLATE,
            ),
        )

    def update_layout(self, y_ticks: list[float]) -> None:
        """Update figure's layout."""
        self.fig.update_layout(
            legend=dict(traceorder="normal"),
        )
        axes_common = dict(
            zeroline=False,
            showgrid=True,
        )
        self.fig.update_yaxes(
            showticklabels=self.show_yticklabels,
            tickvals=y_ticks,
            ticktext=self.y_labels,
            **axes_common,
        )
        x_padding = self.xpad * (self.x_max - self.x_min)
        self.fig.update_xaxes(
            range=[self.x_min - x_padding, self.x_max + x_padding],
            showticklabels=True,
            **axes_common,
        )

    def _compute_midpoints_row_index(self) -> MidpointsArray:
        """colormode='row-index'

        Uses the row's index. e.g. if the ridgeplot has 3 rows of traces, then
        the midpoints will be [[1, ...], [0.5, ...], [0, ...]].
        """
        return [
            [((self.n_rows - 1) - ith_row) / (self.n_rows - 1)] * len(row)
            for ith_row, row in enumerate(self.densities)
        ]

    def _compute_midpoints_trace_index(self) -> MidpointsArray:
        """colormode='trace-index'

        Uses the trace's index. e.g. if the ridgeplot has a total of 3 traces
        (across all rows), then the midpoints will be  0, 0.5, and 1,
        respectively.
        """
        midpoints = []
        ith_trace = 0
        for row in self.densities:
            midpoints_row = []
            for _ in row:
                midpoints_row.append(((self.n_traces - 1) - ith_trace) / (self.n_traces - 1))
                ith_trace += 1
            midpoints.append(midpoints_row)
        return midpoints

    def _compute_midpoints_mean_minmax(self) -> MidpointsArray:
        """colormode='mean-minmax'

        Uses the min-max normalized (weighted) mean of each density to calculate
        the midpoints. The normalization min and max values are the minimum and
        maximum x-values from all densities, respectively.
        """
        midpoints = []
        for row in self.densities:
            midpoints_row = []
            for trace in row:
                x, y = zip(*trace)
                midpoints_row.append(
                    normalise_min_max(sum(_mul(x, y)) / sum(y), min_=self.x_min, max_=self.x_max)
                )
            midpoints.append(midpoints_row)
        return midpoints

    def _compute_midpoints_mean_means(self) -> MidpointsArray:
        """colormode='mean-means'

        Uses the min-max normalized (weighted) mean of each density to calculate
        the midpoints. The normalization min and max values are the minimum and
        maximum mean values from all densities, respectively.
        """
        means = []
        for row in self.densities:
            means_row = []
            for trace in row:
                x, y = zip(*trace)
                means_row.append(sum(_mul(x, y)) / sum(y))
            means.append(means_row)
        min_mean = min([min(row) for row in means])
        max_mean = max([max(row) for row in means])
        return [
            [normalise_min_max(mean, min_=min_mean, max_=max_mean) for mean in row] for row in means
        ]

    def pre_compute_colors(self) -> ColorsArray:
        def _get_color(mp: float) -> str:
            color = get_color(self.colorscale, midpoint=mp)
            if self.coloralpha is not None:
                color = apply_alpha(color, alpha=self.coloralpha)
            return color

        midpoints = self.colormode_maps[self.colormode]()
        return [[_get_color(midpoint) for midpoint in row] for row in midpoints]

    def make_figure(self) -> go.Figure:
        y_ticks = []
        for i, (row, labels, colors) in enumerate(
            # TODO: Use strict=True in Python>=3.10
            zip(self.densities, self.trace_labels, self.colors)
        ):
            # y_shifted is the y-origin for the new trace
            y_shifted = -i * float(self.y_max * self.spacing)
            y_ticks.append(y_shifted)
            for trace, label, color in zip(row, labels, colors):
                x, y = zip(*trace)
                self.draw_density_trace(x=x, y=y, y_shifted=y_shifted, label=label, color=color)
        self.update_layout(y_ticks=y_ticks)
        return self.fig<|MERGE_RESOLUTION|>--- conflicted
+++ resolved
@@ -5,18 +5,18 @@
 from plotly import graph_objects as go
 
 from ridgeplot._colors import apply_alpha, get_color, get_colorscale, validate_colorscale
-<<<<<<< HEAD
 from ridgeplot._types import (
     CollectionL1,
     CollectionL2,
     is_flat_str_collection,
     nest_shallow_collection,
 )
-from ridgeplot._utils import get_collection_array_shape, normalise_min_max
-=======
-from ridgeplot._types import CollectionL1, CollectionL2
-from ridgeplot._utils import normalise_min_max, normalise_row_attrs, ordered_dedup
->>>>>>> 26c8e5ea
+from ridgeplot._utils import (
+    get_collection_array_shape,
+    normalise_min_max,
+    normalise_row_attrs,
+    ordered_dedup,
+)
 
 if TYPE_CHECKING:
     from collections.abc import Collection
@@ -188,14 +188,7 @@
                 f"{tuple(self.colormode_maps.keys())}, got {colormode} instead."
             )
 
-<<<<<<< HEAD
-        if labels is None:
-=======
-        if coloralpha is not None:
-            coloralpha = float(coloralpha)
-
         if trace_labels is None:
->>>>>>> 26c8e5ea
             ids = iter(range(1, n_traces + 1))
             trace_labels = [[f"Trace {next(ids)}" for _ in row] for row in densities]
         else:
@@ -205,12 +198,8 @@
         self.colorscale = colorscale
         self.coloralpha = float(coloralpha) if coloralpha is not None else None
         self.colormode = colormode
-<<<<<<< HEAD
-        self.labels = labels
-=======
         self.trace_labels: LabelsArray = trace_labels
         self.y_labels: LabelsArray = [ordered_dedup(row) for row in trace_labels]
->>>>>>> 26c8e5ea
         self.linewidth: float = float(linewidth)
         self.spacing: float = float(spacing)
         self.show_yticklabels: bool = bool(show_yticklabels)

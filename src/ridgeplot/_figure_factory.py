from __future__ import annotations

from typing import TYPE_CHECKING, Literal, cast

from plotly import graph_objects as go

from ridgeplot._colors import apply_alpha, get_color, get_colorscale, validate_colorscale
from ridgeplot._types import (
    CollectionL1,
    CollectionL2,
    is_flat_str_collection,
    nest_shallow_collection,
)
from ridgeplot._utils import (
    get_collection_array_shape,
    normalise_min_max,
    normalise_row_attrs,
    ordered_dedup,
)

if TYPE_CHECKING:
    from collections.abc import Collection
    from typing import Callable

    from ridgeplot._colors import ColorScale
    from ridgeplot._types import Densities, Numeric


TraceType = Literal["area", "bar"]
"""The type of trace to draw in a ridgeplot."""

TraceTypesArray = CollectionL2[TraceType]
"""A :data:`TraceTypesArray` represents the types of traces in a ridgeplot.

Example
-------

>>> trace_types_array: TraceTypesArray = [
...     ["area", "bar", "area"],
...     ["bar", "area"],
... ]
"""

ShallowTraceTypesArray = CollectionL1[TraceType]
"""Shallow type for :data:`TraceTypesArray`.

Example

>>> trace_types_array: ShallowTraceTypesArray = ["area", "bar", "area"]
"""

LabelsArray = CollectionL2[str]
"""A :data:`LabelsArray` represents the labels of traces in a ridgeplot.

Example
-------

>>> labels_array: LabelsArray = [
...     ["trace 1", "trace 2", "trace 3"],
...     ["trace 4", "trace 5"],
... ]
"""

ShallowLabelsArray = CollectionL1[str]
"""Shallow type for :data:`LabelsArray`.

Example
-------

>>> labels_array: ShallowLabelsArray = ["trace 1", "trace 2", "trace 3"]
"""

ColorsArray = CollectionL2[str]
"""A :data:`ColorsArray` represents the colors of traces in a ridgeplot.

Example
-------

>>> colors_array: ColorsArray = [
...     ["red", "blue", "green"],
...     ["orange", "purple"],
... ]
"""

ShallowColorsArray = CollectionL1[str]
"""Shallow type for :data:`ColorsArray`.

Example
-------

>>> colors_array: ShallowColorsArray = ["red", "blue", "green"]
"""

MidpointsArray = CollectionL2[float]
"""A :data:`MidpointsArray` represents the midpoints of colorscales in a
ridgeplot.

Example
-------

>>> midpoints_array: MidpointsArray = [
...     [0.2, 0.5, 1],
...     [0.3, 0.7],
... ]
"""

Colormode = Literal["row-index", "trace-index", "mean-minmax", "mean-means"]
"""The :paramref:`ridgeplot.ridgeplot.colormode` argument in
:func:`ridgeplot.ridgeplot()`."""

_D3HF = ".7"
"""Default (d3-format) format for floats in hover labels.

After trying to read through the plotly.py source code, I couldn't find a
simple way to replicate the default hover format using the d3-format syntax
in Plotly's 'hovertemplate' parameter. The closest I got was by using the
string below, but it's not quite the same... (see '.7~r' as well)
"""

_DEFAULT_HOVERTEMPLATE = (
    f"(%{{x:{_D3HF}}}, %{{customdata[0]:{_D3HF}}})"
    "<br>"
    "<extra>%{fullData.name}</extra>"
)  # fmt: skip
"""Default ``hovertemplate`` for density traces.

See :func:`ridgeplot._figure_factory.RidgePlotFigureFactory.draw_density_trace`.
"""


def get_xy_extrema(densities: Densities) -> tuple[Numeric, Numeric, Numeric, Numeric]:
    r"""Get the global x-y extrema (x_min, x_max, y_min, y_max) over all
    :data:`~ridgeplot._types.DensityTrace`\s in the
    :data:`~ridgeplot._types.Densities` array.

    Parameters
    ----------
    densities
        A :data:`~ridgeplot._types.Densities` array.


    Returns
    -------
    Tuple[Numeric, Numeric, Numeric, Numeric]
        A tuple of the form (x_min, x_max, y_min, y_max).

    Examples
    --------
    >>> get_xy_extrema(
    ...     [
    ...         [
    ...             [(0, 0), (1, 1), (2, 2), (3, 3)],
    ...             [(0, 0), (1, 1), (2, 2)],
    ...             [(0, 0), (1, 1), (2, 2), (3, 3), (4, 4)],
    ...         ],
    ...         [
    ...             [(-2, 2), (-1, 1), (0, 1)],
    ...             [(2, 2), (3, 1), (4, 1)],
    ...         ],
    ...     ]
    ... )
    (-2, 4, 0, 4)
    """
    if len(densities) == 0:
        raise ValueError("The densities array should not be empty.")
    x_flat: list[Numeric] = []
    y_flat: list[Numeric] = []
    for row in densities:
        for trace in row:
            for x, y in trace:
                x_flat.append(x)
                y_flat.append(y)
    return min(x_flat), max(x_flat), min(y_flat), max(y_flat)


def _mul(a: tuple[Numeric, ...], b: tuple[Numeric, ...]) -> tuple[Numeric, ...]:
    """Multiply two tuples element-wise."""
    return tuple(a_i * b_i for a_i, b_i in zip(a, b))


class RidgePlotFigureFactory:
    """Refer to :func:`ridgeplot.ridgeplot()`."""

    def __init__(
        self,
        densities: Densities,
        colorscale: str | ColorScale,
        coloralpha: float | None,
        colormode: Colormode,
<<<<<<< HEAD
        labels: LabelsArray | None,
        trace_type: TraceTypesArray | TraceType,
=======
        trace_labels: LabelsArray | None,
>>>>>>> dc5ed037
        linewidth: float,
        spacing: float,
        show_yticklabels: bool,
        xpad: float,
    ) -> None:
        # ==============================================================
        # ---  Get clean and validated input arguments
        # ==============================================================
        shape = get_collection_array_shape(densities)
        if len(shape) != 4:
            raise ValueError(
                f"Expected a 4D array of densities, got a {len(shape)}D array instead."
            )

        n_rows = len(densities)
        n_traces = sum(len(row) for row in densities)

        if isinstance(colorscale, str):
            colorscale = get_colorscale(name=colorscale)
        else:
            validate_colorscale(colorscale)

        if colormode not in self.colormode_maps:
            raise ValueError(
                f"The colormode argument should be one of "
                f"{tuple(self.colormode_maps.keys())}, got {colormode} instead."
            )

        if trace_labels is None:
            ids = iter(range(1, n_traces + 1))
            trace_labels = [[f"Trace {next(ids)}" for _ in row] for row in densities]
        else:
            trace_labels = normalise_row_attrs(trace_labels, densities=densities)

<<<<<<< HEAD
        if isinstance(trace_type, str):
            trace_type = [[trace_type] * len(row) for row in densities]

        self.densities: Densities = densities
        self.trace_types: TraceTypesArray = trace_type
        self.colorscale: ColorScale = colorscale
        self.coloralpha: float | None = coloralpha
=======
        self.densities = densities
        self.colorscale = colorscale
        self.coloralpha = coloralpha
>>>>>>> dc5ed037
        self.colormode = colormode
        self.trace_labels: LabelsArray = trace_labels
        self.y_labels: LabelsArray = [ordered_dedup(row) for row in trace_labels]
        self.linewidth = linewidth
        self.spacing = spacing
        self.show_yticklabels = show_yticklabels
        self.xpad = xpad

        # ==============================================================
        # ---  Other instance variables
        # ==============================================================
        self.n_rows: int = n_rows
        self.n_traces: int = n_traces
        self.x_min, self.x_max, _, self.y_max = get_xy_extrema(densities=self.densities)
        self.fig: go.Figure = go.Figure()
        self.colors: ColorsArray = self.pre_compute_colors()

    @classmethod
    def from_shallow_types(
        cls,
        densities: Densities,
        colorscale: str | ColorScale,
        colormode: Colormode,
        coloralpha: float | None,
        trace_labels: LabelsArray | ShallowLabelsArray | None,
        linewidth: float,
        spacing: float,
        show_yticklabels: bool,
        xpad: float,
    ) -> RidgePlotFigureFactory:

        if is_flat_str_collection(trace_labels):
            trace_labels = cast(ShallowLabelsArray, trace_labels)
            trace_labels = cast(LabelsArray, nest_shallow_collection(trace_labels))

        return cls(
            densities=densities,
            colorscale=colorscale,
            coloralpha=coloralpha,
            colormode=colormode,
            trace_labels=trace_labels,
            linewidth=linewidth,
            spacing=spacing,
            show_yticklabels=show_yticklabels,
            xpad=xpad,
        )

    @property
    def colormode_maps(self) -> dict[Colormode, Callable[[], MidpointsArray]]:
        return {
            "row-index": self._compute_midpoints_row_index,
            "trace-index": self._compute_midpoints_trace_index,
            "mean-minmax": self._compute_midpoints_mean_minmax,
            "mean-means": self._compute_midpoints_mean_means,
        }

    def draw_base(self, x: Collection[Numeric], y_shifted: float) -> None:
        """Draw the base for a density trace.

        Adds an invisible trace at constant y that will serve as the fill-limit
        for the corresponding density trace.
        """
        self.fig.add_trace(
            go.Scatter(
                x=x,
                y=[y_shifted] * len(x),
                # make trace 'invisible'
                # Note: visible=False does not work with fill="tonexty"
                line=dict(color="rgba(0,0,0,0)", width=0),
                showlegend=False,
                hoverinfo="skip",
            )
        )

    def draw_density_trace(
        self,
        x: Collection[Numeric],
        y: Collection[Numeric],
        y_shifted: float,
        trace_type: TraceType,
        label: str,
        color: str,
    ) -> None:
        """Draw a density trace.

        Adds a density 'trace' to the Figure. The ``fill="tonexty"`` option
        fills the trace until the previously drawn trace (see
        :meth:`draw_base`). This is why the base trace must be drawn first.
        """
        TraceCls = go.Scatter if trace_type == "area" else go.Bar

        if trace_type == "area":
            self.draw_base(x=x, y_shifted=y_shifted)

        kwargs = dict(
            x=x,
            name=label,
            # Hover information
            customdata=[[y_i] for y_i in y],
            hovertemplate=_DEFAULT_HOVERTEMPLATE,
        )
        if trace_type == "area":
            kwargs.update(
                y=[y_i + y_shifted for y_i in y],
                fillcolor=color,
                fill="tonexty",
                mode="lines",
                line=dict(
                    color="rgba(0,0,0,0.6)" if color is not None else None,
                    width=self.linewidth,
                ),
            )
        else:
            kwargs.update(
                y=y,
                base=y_shifted,
                marker=dict(
                    color=color,
                    # TODO: Review these default values for marker_line
                    line=dict(
                        # color="rgba(0,0,0,0.6)" if color is not None else None,
                        # width=self.linewidth,
                        color="rgba(0,0,0,0.6)",
                        width=0.4,
                    ),
                ),
                # width=1,  # TODO: how to handle this?
            )

        self.fig.add_trace(TraceCls(**kwargs))

    def update_layout(self, y_ticks: list[float]) -> None:
        """Update figure's layout."""
        self.fig.update_layout(
            legend=dict(traceorder="normal"),
        )
        axes_common = dict(
            zeroline=False,
            showgrid=True,
        )
        self.fig.update_yaxes(
            showticklabels=self.show_yticklabels,
            tickvals=y_ticks,
            ticktext=self.y_labels,
            **axes_common,
        )
        x_padding = self.xpad * (self.x_max - self.x_min)
        self.fig.update_xaxes(
            range=[self.x_min - x_padding, self.x_max + x_padding],
            showticklabels=True,
            **axes_common,
        )
        # TODO: Review default layout for bar traces...
        self.fig.update_layout(barmode="stack", bargap=0, bargroupgap=0)

    def _compute_midpoints_row_index(self) -> MidpointsArray:
        """colormode='row-index'

        Uses the row's index. e.g. if the ridgeplot has 3 rows of traces, then
        the midpoints will be [[1, ...], [0.5, ...], [0, ...]].
        """
        return [
            [((self.n_rows - 1) - ith_row) / (self.n_rows - 1)] * len(row)
            for ith_row, row in enumerate(self.densities)
        ]

    def _compute_midpoints_trace_index(self) -> MidpointsArray:
        """colormode='trace-index'

        Uses the trace's index. e.g. if the ridgeplot has a total of 3 traces
        (across all rows), then the midpoints will be  0, 0.5, and 1,
        respectively.
        """
        midpoints = []
        ith_trace = 0
        for row in self.densities:
            midpoints_row = []
            for _ in row:
                midpoints_row.append(((self.n_traces - 1) - ith_trace) / (self.n_traces - 1))
                ith_trace += 1
            midpoints.append(midpoints_row)
        return midpoints

    def _compute_midpoints_mean_minmax(self) -> MidpointsArray:
        """colormode='mean-minmax'

        Uses the min-max normalized (weighted) mean of each density to calculate
        the midpoints. The normalization min and max values are the minimum and
        maximum x-values from all densities, respectively.
        """
        midpoints = []
        for row in self.densities:
            midpoints_row = []
            for trace in row:
                x, y = zip(*trace)
                midpoints_row.append(
                    normalise_min_max(sum(_mul(x, y)) / sum(y), min_=self.x_min, max_=self.x_max)
                )
            midpoints.append(midpoints_row)
        return midpoints

    def _compute_midpoints_mean_means(self) -> MidpointsArray:
        """colormode='mean-means'

        Uses the min-max normalized (weighted) mean of each density to calculate
        the midpoints. The normalization min and max values are the minimum and
        maximum mean values from all densities, respectively.
        """
        means = []
        for row in self.densities:
            means_row = []
            for trace in row:
                x, y = zip(*trace)
                means_row.append(sum(_mul(x, y)) / sum(y))
            means.append(means_row)
        min_mean = min([min(row) for row in means])
        max_mean = max([max(row) for row in means])
        return [
            [normalise_min_max(mean, min_=min_mean, max_=max_mean) for mean in row] for row in means
        ]

    def pre_compute_colors(self) -> ColorsArray:
        def _get_color(mp: float) -> str:
            color = get_color(self.colorscale, midpoint=mp)
            if self.coloralpha is not None:
                color = apply_alpha(color, alpha=self.coloralpha)
            return color

        midpoints = self.colormode_maps[self.colormode]()
        return [[_get_color(midpoint) for midpoint in row] for row in midpoints]

    def make_figure(self) -> go.Figure:
        y_ticks = []
<<<<<<< HEAD
        for i, (row, trace_types, labels, colors) in enumerate(
            zip(self.densities, self.trace_types, self.labels, self.colors)
        ):
            n_traces = len(row)
            n_trace_types = len(trace_types)
            if n_traces != n_trace_types:
                # TODO: This should be handled upstream
                if n_trace_types == 1:
                    trace_types = list(trace_types) * n_traces  # noqa: PLW2901
                else:
                    raise ValueError(
                        f"Mismatch between number of traces ({n_traces}) and "
                        f"number of trace types ({n_trace_types}) for row {i}."
                    )
            n_labels = len(labels)
            if n_traces != n_labels:
                # TODO: This should be handled upstream
                if n_labels == 1:
                    labels = list(labels) * n_traces  # noqa: PLW2901
                else:
                    raise ValueError(
                        f"Mismatch between number of traces ({n_traces}) and "
                        f"number of labels ({n_labels}) for row {i}."
                    )
=======
        for i, (row, labels, colors) in enumerate(
            # TODO: Use strict=True in Python>=3.10
            zip(self.densities, self.trace_labels, self.colors)
        ):
>>>>>>> dc5ed037
            # y_shifted is the y-origin for the new trace
            y_shifted = -i * float(self.y_max * self.spacing)
            y_ticks.append(y_shifted)
            for trace, trace_type, label, color in zip(row, trace_types, labels, colors):
                x, y = zip(*trace)
                self.draw_density_trace(
                    x=x, y=y, y_shifted=y_shifted, trace_type=trace_type, label=label, color=color
                )
        self.update_layout(y_ticks=y_ticks)
        return self.fig<|MERGE_RESOLUTION|>--- conflicted
+++ resolved
@@ -1,6 +1,6 @@
 from __future__ import annotations
 
-from typing import TYPE_CHECKING, Literal, cast
+from typing import TYPE_CHECKING, Any, Literal, cast
 
 from plotly import graph_objects as go
 
@@ -187,12 +187,8 @@
         colorscale: str | ColorScale,
         coloralpha: float | None,
         colormode: Colormode,
-<<<<<<< HEAD
-        labels: LabelsArray | None,
+        trace_labels: LabelsArray | None,
         trace_type: TraceTypesArray | TraceType,
-=======
-        trace_labels: LabelsArray | None,
->>>>>>> dc5ed037
         linewidth: float,
         spacing: float,
         show_yticklabels: bool,
@@ -227,19 +223,15 @@
         else:
             trace_labels = normalise_row_attrs(trace_labels, densities=densities)
 
-<<<<<<< HEAD
         if isinstance(trace_type, str):
             trace_type = [[trace_type] * len(row) for row in densities]
-
-        self.densities: Densities = densities
+        else:
+            trace_type = normalise_row_attrs(trace_type, densities=densities)
+
+        self.densities = densities
         self.trace_types: TraceTypesArray = trace_type
-        self.colorscale: ColorScale = colorscale
-        self.coloralpha: float | None = coloralpha
-=======
-        self.densities = densities
         self.colorscale = colorscale
         self.coloralpha = coloralpha
->>>>>>> dc5ed037
         self.colormode = colormode
         self.trace_labels: LabelsArray = trace_labels
         self.y_labels: LabelsArray = [ordered_dedup(row) for row in trace_labels]
@@ -265,6 +257,7 @@
         colormode: Colormode,
         coloralpha: float | None,
         trace_labels: LabelsArray | ShallowLabelsArray | None,
+        trace_type: TraceTypesArray | ShallowTraceTypesArray | TraceType,
         linewidth: float,
         spacing: float,
         show_yticklabels: bool,
@@ -274,6 +267,12 @@
         if is_flat_str_collection(trace_labels):
             trace_labels = cast(ShallowLabelsArray, trace_labels)
             trace_labels = cast(LabelsArray, nest_shallow_collection(trace_labels))
+
+        if is_flat_str_collection(trace_type):
+            trace_type = cast(ShallowTraceTypesArray, trace_type)
+            trace_type = cast(TraceTypesArray, nest_shallow_collection(trace_type))
+        else:
+            trace_type = cast(TraceType, trace_type)
 
         return cls(
             densities=densities,
@@ -281,6 +280,7 @@
             coloralpha=coloralpha,
             colormode=colormode,
             trace_labels=trace_labels,
+            trace_type=trace_type,
             linewidth=linewidth,
             spacing=spacing,
             show_yticklabels=show_yticklabels,
@@ -334,15 +334,9 @@
         if trace_type == "area":
             self.draw_base(x=x, y_shifted=y_shifted)
 
-        kwargs = dict(
-            x=x,
-            name=label,
-            # Hover information
-            customdata=[[y_i] for y_i in y],
-            hovertemplate=_DEFAULT_HOVERTEMPLATE,
-        )
+        kwargs: dict[str, Any]
         if trace_type == "area":
-            kwargs.update(
+            kwargs = dict(
                 y=[y_i + y_shifted for y_i in y],
                 fillcolor=color,
                 fill="tonexty",
@@ -353,7 +347,7 @@
                 ),
             )
         else:
-            kwargs.update(
+            kwargs = dict(
                 y=y,
                 base=y_shifted,
                 marker=dict(
@@ -369,7 +363,16 @@
                 # width=1,  # TODO: how to handle this?
             )
 
-        self.fig.add_trace(TraceCls(**kwargs))
+        self.fig.add_trace(
+            TraceCls(
+                x=x,
+                name=label,
+                # Hover information
+                customdata=[[y_i] for y_i in y],
+                hovertemplate=_DEFAULT_HOVERTEMPLATE,
+                **kwargs,
+            )
+        )
 
     def update_layout(self, y_ticks: list[float]) -> None:
         """Update figure's layout."""
@@ -473,37 +476,10 @@
 
     def make_figure(self) -> go.Figure:
         y_ticks = []
-<<<<<<< HEAD
         for i, (row, trace_types, labels, colors) in enumerate(
-            zip(self.densities, self.trace_types, self.labels, self.colors)
+            # TODO: Use strict=True in Python>=3.10
+            zip(self.densities, self.trace_types, self.trace_labels, self.colors)
         ):
-            n_traces = len(row)
-            n_trace_types = len(trace_types)
-            if n_traces != n_trace_types:
-                # TODO: This should be handled upstream
-                if n_trace_types == 1:
-                    trace_types = list(trace_types) * n_traces  # noqa: PLW2901
-                else:
-                    raise ValueError(
-                        f"Mismatch between number of traces ({n_traces}) and "
-                        f"number of trace types ({n_trace_types}) for row {i}."
-                    )
-            n_labels = len(labels)
-            if n_traces != n_labels:
-                # TODO: This should be handled upstream
-                if n_labels == 1:
-                    labels = list(labels) * n_traces  # noqa: PLW2901
-                else:
-                    raise ValueError(
-                        f"Mismatch between number of traces ({n_traces}) and "
-                        f"number of labels ({n_labels}) for row {i}."
-                    )
-=======
-        for i, (row, labels, colors) in enumerate(
-            # TODO: Use strict=True in Python>=3.10
-            zip(self.densities, self.trace_labels, self.colors)
-        ):
->>>>>>> dc5ed037
             # y_shifted is the y-origin for the new trace
             y_shifted = -i * float(self.y_max * self.spacing)
             y_ticks.append(y_shifted)
